--- conflicted
+++ resolved
@@ -13,10 +13,6 @@
 
 	"cloud.google.com/go/errorreporting"
 	"cloud.google.com/go/logging"
-<<<<<<< HEAD
-
-=======
->>>>>>> 095a85d5
 	"github.com/gorilla/handlers"
 	"github.com/gorilla/mux"
 	"github.com/imroc/req"
@@ -433,19 +429,11 @@
 	srv, baseURL, serverErr := base.StartTestServer(ctx, healthCheckServer, []string{
 		"http://localhost:5000",
 	})
-<<<<<<< HEAD
-
-=======
->>>>>>> 095a85d5
 	if serverErr != nil {
 		t.Errorf("Unable to start test server %s", serverErr)
 		return
 	}
 	defer srv.Close()
-<<<<<<< HEAD
-
-=======
->>>>>>> 095a85d5
 	if srv == nil {
 		t.Errorf("nil test server %s", serverErr)
 		return
